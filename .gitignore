# ===[ APP ]=== #
# it's a library; no lockfile should be committed
/poetry.lock

# Hidden root files: tools, IDEs, etc
/.*

# ===[ PYTHON ]=== #
__pycache__

/build/
/dist/
/*.egg-info/
/*.egg/

<<<<<<< HEAD
# Tests
/.tox/
/.nox/
/.pytest_cache
/.mypy_cache
/.coverage
/.noseids
=======
# Tools
>>>>>>> 111c497f
/profile.*


# ===[ COMMON ]=== #

# Generated
*.pot
*.mo

# Runtime
*.log

# Temps
*~
*.tmp
*.bak
*.swp
*.kate-swp
*.DS_Store
Thumbs.db

# But ...
!.gitkeep<|MERGE_RESOLUTION|>--- conflicted
+++ resolved
@@ -13,17 +13,7 @@
 /*.egg-info/
 /*.egg/
 
-<<<<<<< HEAD
-# Tests
-/.tox/
-/.nox/
-/.pytest_cache
-/.mypy_cache
-/.coverage
-/.noseids
-=======
 # Tools
->>>>>>> 111c497f
 /profile.*
 
 
